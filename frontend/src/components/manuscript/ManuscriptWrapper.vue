<script setup>
  import { ref, watch, computed, inject, onBeforeMount, useTemplateRef, nextTick } from "vue";
  import Manuscript from "./Manuscript.vue";

  const props = defineProps({
    htmlString: { type: String, required: true },
    keys: { type: Boolean, required: true },
    showFooter: { type: Boolean, default: false },
    settings: { type: Object, default: () => {} },
  });
  const emit = defineEmits(["mounted-at"]);

  const api = inject("api");
  const onload = ref(null);
<<<<<<< HEAD
  const isLoaded = ref(false);
=======
>>>>>>> 22eaab09

  onBeforeMount(async () => {
    const base = api.getUri();

    try {
      await import(/* @vite-ignore */ `${base}/static/jquery-3.6.0.js`);
      await import(/* @vite-ignore */ `${base}/static/tooltipster.bundle.js`);
      const module = await import(/* @vite-ignore */ `${base}/static/onload.js`);
      onload.value = module.onload;
    } catch (error) {
      console.error(error);
    }
  });

  const selfRef = useTemplateRef("self-ref");
  const tryExecuteOnload = async () => {
    if (!onload.value || !selfRef.value || !props.htmlString || isLoaded.value) return;
    await nextTick();
    onload.value(selfRef.value, { keys: props.keys });

    // Mark as loaded after RSM scripts complete to prevent re-execution
    setTimeout(() => {
      isLoaded.value = true;
      // Add CSS class to indicate loading is complete for testing
      if (selfRef.value) {
        selfRef.value.classList.add("rsm-loaded");
      }
    }, 1000);
  };
  watch([onload, () => selfRef.value, () => props.htmlString], tryExecuteOnload);

  const manuscriptRef = useTemplateRef("manuscript-ref");
  defineExpose({ mountPoint: computed(() => manuscriptRef.value?.mountPoint) });
</script>

<template>
  <div ref="self-ref" class="rsm-manuscript">
    <div class="css-links">
      <link
        rel="stylesheet"
        href="https://cdn.jsdelivr.net/npm/pseudocode@latest/build/pseudocode.min.css"
      />
    </div>

    <Manuscript ref="manuscript-ref" :html-string="htmlString" :settings="settings" />

    <div v-if="showFooter" class="middle-footer">
      <div class="footer-logo"><Logo type="small" /></div>
    </div>

    <AnnotationMenu />
  </div>
</template>

<style scoped>
  .rsm-manuscript {
    background-color: v-bind(settings.background) !important;
  }

  .footer-logo {
    display: flex;
    justify-content: center;
    padding-top: 48px;
    padding-bottom: 96px;
  }
</style><|MERGE_RESOLUTION|>--- conflicted
+++ resolved
@@ -12,10 +12,7 @@
 
   const api = inject("api");
   const onload = ref(null);
-<<<<<<< HEAD
   const isLoaded = ref(false);
-=======
->>>>>>> 22eaab09
 
   onBeforeMount(async () => {
     const base = api.getUri();
