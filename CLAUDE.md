--- conflicted
+++ resolved
@@ -32,11 +32,6 @@
   - `CI=true` or `ENV=CI`: Forces PostgreSQL usage
 - **Local CI Simulation**: Use `./simulate-ci -- <command>` for 100% CI fidelity
 
-<<<<<<< HEAD
-<<<<<<< Updated upstream
-<<<<<<< Updated upstream
-=======
->>>>>>> b12bf9f8
 ## Development Setup
 
 ### Standard Development
@@ -62,10 +57,7 @@
 ```
 
 See [docker/README.md](docker/README.md) for detailed multi-clone setup instructions.
-<<<<<<< HEAD
-=======
-=======
->>>>>>> Stashed changes
+
 ## CI/CD Test Architecture
 
 ### Test Separation Strategy
@@ -116,12 +108,6 @@
 - **@critical**: Authentication, demo access, core navigation (run first)
 - **@standard**: File management, account features, main functionality
 - **@flaky**: Visual tests, accessibility tests, edge cases (run last)
-<<<<<<< Updated upstream
->>>>>>> Stashed changes
-=======
->>>>>>> Stashed changes
-=======
->>>>>>> b12bf9f8
 
 ## Frontend Commands
 ```bash
