--- conflicted
+++ resolved
@@ -52,8 +52,4 @@
 - **For user interaction bugs: ALWAYS use `debug/debug-bug-template.js` to replicate**
 - **Whenever using puppeteer or playwright, use headless mode**
 - **Always run e2e tests with --reporter=line**
-<<<<<<< HEAD
-=======
-- **When using playwright or puppeteer, always run in headless mode**
->>>>>>> c4e653e4
-```+- **When using playwright or puppeteer, always run in headless mode**